--- conflicted
+++ resolved
@@ -1,6 +1,3 @@
-<<<<<<< HEAD
-from .tree import BNBTree
-=======
 from .regpath import fit_path
 from .gensynthetic import gen_synthetic
->>>>>>> d15d451e
+from .tree import BNBTree