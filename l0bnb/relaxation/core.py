--- conflicted
+++ resolved
@@ -104,16 +104,12 @@
     above_threshold_restricted = np.where(zub[v_hat] * np.abs(rx_restricted) - threshold > 0)[0]
     above_threshold = v_hat[above_threshold_restricted]
 
-<<<<<<< HEAD
-def solve(x, y, l0, l2, m, zlb, zub, xi_norm=None, warm_start=None, r=None,
-          rel_tol=1e-4, tree_upper_bound=None, mio_gap=0,
-          check_if_integral=True):
-=======
     return above_threshold, rx, gs_xtr, gs_xb
 
+
 def solve(x, y, l0, l2, m, zlb, zub, gs_xtr, gs_xb, xi_norm=None, warm_start=None, r=None,
-          rel_tol=1e-4, tree_upper_bound=None, mio_gap=0, return_gs=False):
->>>>>>> b48bbeb8
+          rel_tol=1e-4, tree_upper_bound=None, mio_gap=0,
+          check_if_integral=True, return_gs=False):
     st = time()
     _sol_str = 'primal_value dual_value support primal_beta sol_time z r'
     Solution = namedtuple('Solution', _sol_str)
@@ -159,27 +155,24 @@
                                             zlb_active, zub_active)
     z_active = np.minimum(np.maximum(zlb_active, z_active), zub_active)
 
-<<<<<<< HEAD
     prim_dual_gap = (cost - dual_cost)/abs(cost)
     if check_if_integral:
         if prim_dual_gap > rel_tol:
             if is_integral(z_active, 1e-4):
                 ws = {i: j for i, j in zip(active_set, beta_active)}
-                return solve(x=x, y=y, l0=l0, l2=l2, m=m, zlb=zlb_active,
-                             zub=zub_active, xi_norm=xi_norm, warm_start=ws,
-                             r=r, rel_tol=rel_tol,
-                             tree_upper_bound=tree_upper_bound, mio_gap=1,
-                             check_if_integral=False)
-    return Solution(primal_value=primal_cost, dual_value=dual_cost,
+                sol = solve(x=x, y=y, l0=l0, l2=l2, m=m, zlb=zlb_active,
+                            zub=zub_active, xi_norm=xi_norm, warm_start=ws,
+                            r=r, rel_tol=rel_tol,
+                            tree_upper_bound=tree_upper_bound, mio_gap=1,
+                            check_if_integral=False)
+                if return_gs:
+                    return sol, gs_xtr, gs_xb
+                else:
+                    return sol
+    sol = Solution(primal_value=primal_cost, dual_value=dual_cost,
                     support=active_set, primal_beta=beta_active,
                     sol_time=time() - st, z=z_active, r=r)
-=======
     if return_gs:
-        return Solution(primal_value=primal_cost, dual_value=dual_cost,
-                        support=active_set, primal_beta=beta_active,
-                        sol_time=time() - st, z=z_active, r=r), gs_xtr, gs_xb
+        return sol, gs_xtr, gs_xb
     else:
-        return Solution(primal_value=primal_cost, dual_value=dual_cost,
-                        support=active_set, primal_beta=beta_active,
-                        sol_time=time() - st, z=z_active, r=r)
->>>>>>> b48bbeb8
+        return sol