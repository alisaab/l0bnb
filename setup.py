--- conflicted
+++ resolved
@@ -10,13 +10,8 @@
 
 setup(
     name="l0bnb",
-<<<<<<< HEAD
-    description="least squares regression with l0l2 regularization",
+    description="Scalable algorithms for L0 L2-regularized regression",
     author="Ali Saab, Hussein Hazimeh, Rahul Mazumder",
-=======
-    description="Scalable algorithms for L0 L2-regularized regression",
-    author="Ali Saab",
->>>>>>> 4bdd2632
     author_email="alikassemsaab@gmail.com",
     url='https://github.com/alisaab/l0bnb',
     download_url="https://github.com/alisaab/l0bnb/archive/0.0.1.tar.gz",
