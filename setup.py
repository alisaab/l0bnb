--- conflicted
+++ resolved
@@ -14,16 +14,9 @@
     author="Hussein Hazimeh, Rahul Mazumder, Ali Saab",
     author_email="alikassemsaab@gmail.com",
     url='https://github.com/alisaab/l0bnb',
-<<<<<<< HEAD
     download_url="https://github.com/alisaab/l0bnb/archive/0.0.5.tar.gz",
-    install_requires=["numpy >= 1.18.2", "scipy >= 1.4.1", "numba >= 0.48.0"],
+    install_requires=["numpy >= 1.18.1", "scipy >= 1.4.1", "numba >= 0.48.0"],
     version="0.0.5",
-=======
-    download_url="https://github.com/alisaab/l0bnb/archive/0.0.4.tar.gz",
-    install_requires=["numpy >= 1.18.1", "scipy >= 1.4.1", "numba >= 0.48.0",
-                      "matplotlib >= 3.2.1"],
-    version="0.0.4",
->>>>>>> d90f70a5
     packages=find_packages(),
     include_package_data=True,
     license=LICENSE,
